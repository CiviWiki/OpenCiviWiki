--- conflicted
+++ resolved
@@ -1,415 +1,3 @@
-<<<<<<< HEAD
-import os, sys, json, pdb, random, hashlib
-from models import Account, Topic, Attachment, Category, Civi, Comment, Hashtag
-from django.http import JsonResponse, HttpResponse, HttpResponseServerError
-from utils.custom_decorators import require_post_params
-from django.contrib.auth.decorators import login_required
-from django.shortcuts import render
-from django.conf import settings
-from django.db.models import Q
-
-@login_required
-@require_post_params(params=['title', 'description'])
-def createGroup(request):
-	'''
-		USAGE:
-			create a civi Group responsible for creating and managing civi content.
-			Please validate file uploads as valid images on the frontend.
-
-		File Uploads:
-			profile (optional)
-			cover (optional)
-
-		Text POST:
-			title
-			description
-
-		:returns: (200, ok, group_id) (500, error)
-	'''
-	pi = request.FILES.get('profile', False)
-	ci = request.FILES.get('cover', False)
-	title = request.POST.get(title, '')
-	data = {
-		"owner": Account.objects.get(user=request.user),
-		"title": title,
-		"description": request.POST.get('description',''),
-		"profile_image": writeImage('profile', pi, title),
-		"cover_image": writeImage('cover', ci, title)
-	}
-
-	try:
-		group = Group(**data)
-		group.save()
-		account.groups.add(group)
-		return JsonResponse({'result':group.id})
-	except Exception as e:
-		return HttpResponseServerError(reason=e)
-
-@login_required
-@require_post_params(params=['group', 'creator', 'topic', 'category', 'title', 'body', 'type'])
-def createCivi(request):
-	'''
-	USAGE:
-		use this function to insert a new connected civi into the database.
-
-	Text POST:
-		group
-		creator
-		topic
-		category
-		title
-		body
-		type
-		reference (optional)
-		at (optional)
-		and_negative (optional)
-		and_positive (optional)
-
-	:return: (200, ok) (400, missing required parameter) (500, internal error)
-	'''
-	civi = Civi()
-	data = {
-		'group_id': request.POST.get('group', ''),
-		'creator_id': request.POST.get('creator', ''),
-		'topic_id': request.POST.get('topic', ''),
-		'title': request.POST.get('title', ''),
-		'body': request.POST.get('body', ''),
-		'type': request.POST.get('type', ''),
-		'visits': 0,
-		'votes_neutral': 0,
-		'votes_positive1': 0,
-		'votes_positive2': 0,
-		'votes_negative1': 0,
-		'votes_negative2': 0,
-		'reference_id': request.POST.get('reference', ''),
-		'at_id': request.POST.get('at', ''),
-		'and_negative_id': request.POST.get('and_negative', ''),
-		'and_positive_id': request.POST.get('and_positive', ''),
-	}
-	try:
-		civi = Civi(**data)
-
-		hashtags = request.POST.get('hashtags', '')
-		split = [x.strip() for x in hashtags.split(',')]
-		for str in split:
-			if not Hashtag.objects.filter(title=str).exists():
-				hash = Hashtag(title=str)
-				hash.save()
-			else:
-				hash = Hashtag.objects.get(title=str)
-
-			civi.hashtags.add(hash.id)
-		civi.save()
-		return HttpResponse()
-	except Exception as e:
-		return HttpResponseServerError(reason=str(e))
-
-@login_required
-def editUser(request):
-	'''
-
-	USAGE:
-		Use this function to update any of a users attributes, all fields are optional.
-		Please validate file uploads as valid images on the frontend.
-
-		THESE ATTRIBUTES CANNOT BE EDITED BY THIS METHOD:
-			-statistics -pins -history -friends -awards
-
-		File Uploads:
-			profile (image)
-			cover (image)
-
-		Text POST:
-		 	first_name
-			last_name
-			email
-			about_me
-			interests
-			address1
-			address2
-			city
-			state
-			country
-			zip_code
-
-	:return: (200, ok) (500, error)
-
-	'''
-	r = request.POST
-	user = request.user
-	account = Account.objects.get(user=user)
-	interests = r.get('interests', False)
-	if interests:
-		interests = list(interests)
-	else:
-		interests = account.interests
-
-
-
-	profile_image = account.profile_image
-	cover_image = account.cover_image
-	pi = request.FILES.get('profile', False)
-	ci = request.FILES.get('cover', False)
-	if pi:
-		url = "{media}{type}/{username}.png".format(media=settings.MEDIA_ROOT_URL, type='profile',username=account.user.username)
-		with open( url , 'wb+') as destination:
-			for chunk in pi.chunks():
-				destination.write(chunk)
-		profile_image = "{media}{type}/{username}.png".format(media=settings.MEDIA_ROOT_URL, type='profile',username=account.user.username)
-	else:
-		profile_image = "{media}{type}/{username}.png".format(media=settings.MEDIA_ROOT_URL, type='profile',username='generic')
-
-
-	if ci:
-		url = "{media}{type}/{username}.png".format(media=settings.MEDIA_ROOT_URL, type='cover',username=account.user.username)
-		with open( url , 'wb+') as destination:
-			for chunk in ci.chunks():
-				destination.write(chunk)
-
-		cover_image = "{media}{type}/{username}.png".format(media=settings.MEDIA_ROOT_URL, type='cover',username=account.user.username)
-	else:
-		cover_image = "{media}{type}/{username}.png".format(media=settings.MEDIA_ROOT_URL, type='cover',username='generic')
-
-	data = {
-		"first_name":r.get('first_name', account.first_name),
-		"last_name":r.get('last_name', account.last_name),
-		"email":r.get('email', account.email),
-		"about_me":r.get('about_me', account.about_me),
-		"interests": interests,
-		"profile_image":profile_image,
-		"cover_image":cover_image,
-		"address1": r.get('address1', account.address1),
-		"address2": r.get('address2', account.address2),
-		"city": r.get('city', account.city),
-		"state": r.get('state', account.state),
-		"zip_code": r.get('zip_code', account.zip_code),
-		"country": r.get('country', account.country)
-	}
-
-	try:
-		Account.objects.filter(id=account.id).update(**data)
-		account.refresh_from_db()
-
-		return JsonResponse(Account.objects.serialize(account))
-	except Exception as e:
-		return HttpResponseServerError(reason=str(e))
-
-@login_required
-@require_post_params(params=['friend'])
-def requestFriend(request):
-	'''
-		USAGE:
-			Takes in a user_id and sends your id to the users friend_requests list. No join
-			is made on accounts until user accepts friend request on other end.
-
-		Text POST:
-			friend
-
-		:return: (200, okay) (400, error) (500, error)
-	'''
-	try:
-		account = Account.objects.get(user=request.user)
-		friend = Account.objects.get(id=request.POST.get('friend', -1))
-		if account.id in friend.friend_requests:
-			raise Exception("Request has already been sent to user")
-
-		friend.friend_requests += [int(account.id)]
-		friend.save()
-		return HttpResponse()
-	except Account.DoesNotExist as e:
-		return HttpResponseBadRequest(reason=str(e))
-	except Exception as e:
-		return HttpResponseServerError(reason=str(e))
-
-@login_required
-@require_post_params(params=['friend'])
-def acceptFriend(request):
-	'''
-		USAGE:
-			Takes in user_id from current friend_requests list and joins accounts as friends.
-			Does not join accounts as friends unless the POST friend is a valid member of the friend request array.
-
-		Text POST:
-			friend
-
-		:return: (200, okay, list of friend information) (400, bad lookup) (500, error)
-	'''
-	try:
-		account = Account.objects.get(user=request.user)
-		stranger = Account.objects.get(id=request.POST.get('friend', -1))
-
-		if stranger_id not in account.friend_requests:
-			raise Exception(reason="No request was sent from this person.")
-
-		account.friend_requests = [fr for fr in account.friend_requests if fr != stranger_id]
-		account.friends.add(stranger)
-		account.save()
-		return JsonResponse({"result":Account.objects.serialize(account, "friends")})
-	except Account.DoesNotExist as e:
-		return HttpResponseBadRequest(reason=str(e))
-	except Exception as e:
-		return HttpResponseServerError(reason=str(e))
-
-@login_required
-@require_post_params(params=['friend'])
-def rejectFriend(request):
-	'''
-		USAGE:
-			Takes in user_id from current friend_requests list and removes it.
-
-		Text POST:
-			friend
-
-		:return: (200, okay, list of friend information) (400, bad lookup) (500, error)
-	'''
-	try:
-		account = Account.objects.get(user=request.user)
-		stranger = Account.objects.get(id=request.POST.get('friend', -1))
-
-		if stranger.id not in account.friend_requests:
-			raise Exception("No request was sent from this person.")
-
-		account.friend_requests = [fr for fr in account.friend_requests if fr != stranger_id]
-		account.save()
-
-		return JsonResponse({"result":Account.objects.serialize(account, "friends")})
-	except Account.DoesNotExist as e:
-		return HttpResponseBadRequest(reason=str(e))
-	except Exception as e:
-		return HttpResponseServerError(reason=str(e))
-
-@login_required
-@require_post_params(params=['friend'])
-def removeFriend(request):
-	'''
-		USAGE:
-			takes in user_id from current friends and removes the join on accounts.
-
-		Text POST:
-			friend
-
-		:return: (200, okay, list of friend information) (500, error)
-	'''
-	account = Account.objects.get(user=request.user)
-	try:
-		friend = Account.objects.get(id=request.POST.get('friend', -1))
-		account.friends.remove(friend)
-		account.save()
-		return JsonResponse(Account.objects.serialize(account, "friends"))
-	except Account.DoesNotExist as e:
-		return HttpResponseServerError(reason=str(e))
-
-@login_required
-@require_post_params(params=['group'])
-def followGroup(request):
-	'''
-		USAGE:
-			given a group ID number, add user as follower of that group.
-
-		Text POST:
-			group
-
-		:return: (200, ok, list of group information) (400, bad request) (500, error)
-	'''
-
-	account = Account.objects.get(user=request.user)
-	try:
-		group = Group.objects.get(id=request.POST.get('group', -1))
-		account.group.add(group)
-		account.save()
-		return JsonResponse({"result":Account.objects.serialize(account, "groups")}, safe=False)
-	except Group.DoesNotExist as e:
-		return HttpResponseBadRequest(reason=str(e))
-	except Exception as e:
-		return HttpResponseServerError(reason=str(e))
-
-@login_required
-@require_post_params(params=['group'])
-def unfollowGroup(request):
-	'''
-		USAGE:
-			given a group ID numer, remove user as a follower of that group.
-
-		Text POST:
-			group
-
-		:return: (200, ok, list of group information) (400, bad request) (500, error)
-	'''
-
-	account = Account.objects.get(user=request.user)
-	try:
-		group = Group.objects.get(id=request.POST.get('group', -1))
-		account.group.remove(group)
-		return JsonResponse({"result":Account.objects.serialize(account, "group")}, safe=False)
-	except Group.DoesNotExist as e:
-		return HttpResponseBadRequest(reason=str(e))
-	except Exception as e:
-		return HttpResponseServerError(reason=str(e))
-
-
-@login_required
-@require_post_params(params=['civi'])
-def pinCivi(request):
-	'''
-		USAGE:
-			given a civi ID numer, pin the civi.
-
-		Text POST:
-			civi
-
-		:return: (200, ok, list of pinned civis) (400, bad request) (500, error)
-	'''
-
-	account = Account.objects.get(user=request.user)
-	try:
-		civi = Civi.objects.get(id=request.POST.get('civi', -1))
-		if civi.id not in account.pinned:
-			account.pinned += civi.id
-			account.save()
-		return JsonResponse({"result":Account.objects.serialize(account, "group")}, safe=False)
-
-	except Civi.DoesNotExist as e:
-		return HttpResponseBadRequest(reason=str(e))
-	except Exception as e:
-		return HttpResponseServerError(reson=str(e))
-
-
-
-@login_required
-@require_post_params(params=['id'])
-def unpinCivi(request):
-	'''
-		USAGE:
-			given a civi ID numer, unpin the civi.
-
-		Text POST:
-			civi
-
-		:return: (200, ok, list of pinned civis) (400, bad request) (500, error)
-	'''
-	account = Account.objects.get(user=request.user)
-	try:
-		cid = Civi.objects.get(id=request.POST.get("id", -1))
-		if cid in account.pinned:
-			account.pinned = [e for e in account.pinned if e != cid]
-			account.save()
-
-		return JsonResponse({"result":Account.objects.serialize(account, "group")}, safe=False)
-	except Civi.DoesNotExist as e:
-		return HttpResponseBadRequest(reason=str(e))
-	except Exception as e:
-		return HttpResponseServerError(reason=str(e))
-
-def writeImage(type, img,  title):
-	if img:
-		url = "{media}{type}/{title}.png".format(media=settings.MEDIA_ROOT_URL, type=type,title=title)
-		with open( url , 'wb+') as destination:
-			for chunk in img.chunks():
-				destination.write(chunk)
-		return url
-	else:
-		return "{media}{type}/{title}.png".format(media=settings.MEDIA_ROOT_URL, type=type,title='generic')
-=======
 # import os, sys, json, pdb, random, hashlib
 # from models import Account, Topic, Attachment, Category, Civi, Comment, Hashtag
 # from django.http import JsonResponse, HttpResponse, HttpResponseServerError
@@ -819,5 +407,4 @@
 # 				destination.write(chunk)
 # 		return url
 # 	else:
-# 		return "{media}{type}/{title}.png".format(media=settings.MEDIA_ROOT_URL, type=type,title='generic')
->>>>>>> 64509659
+# 		return "{media}{type}/{title}.png".format(media=settings.MEDIA_ROOT_URL, type=type,title='generic')