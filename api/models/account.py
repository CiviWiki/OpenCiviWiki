from django.contrib.auth.models import User
from django.db import models
<<<<<<< HEAD

from civi import Civi


class AccountManager(models.Manager):

    def summarize(self, account):

        return {
            "username": account.user.username,
            "first_name": account.first_name,
            "last_name": account.last_name,
            "profile_image": account.profile_image,
            "about_me": account.about_me,
            "zip_code": account.zip_code,
            "id": account.id,
            "history": [Civi.objects.serialize(c) for c in Civi.objects.filter(creator_id=account.id).order_by('-date_edited')],
            "friends": [self.summarize(a) for a in account.friends.all()]
        }


    def serialize(self, account, filter=None):

        data = {
            "username": account.user.username,
            "first_name": account.first_name,
            "last_name": account.last_name,
            "email": account.email,
            "last_login": str(account.last_login),
            "about_me": account.about_me,
            "valid": account.valid,
            "profile_image": account.profile_image,
            "cover_image": account.cover_image,
            "statistics": account.statistics,
            "interests": account.interests,
            "pins": [Civi.objects.summarize(c) for c in Civi.objects.filter(pk__in=account.civi_pins)],
            "history": [Civi.objects.serialize(c) for c in Civi.objects.filter(creator_id=account.id).order_by('-date_edited')],
            "friend_requests": [self.summarize(a) for a in self.filter(pk__in=account.friend_requests)],
            "awards": [award for a in account.award_list],
            "zip_code": account.zip_code,
            "country": account.country,
            "state": account.state,
            "city": account.city,
            "country": account.country,
            "address1": account.address1,
            "address2": account.address2,
            "friends": [self.summarize(a) for a in account.friends.all()]
        }
        if filter and filter in data:
            return {filter: data[filter]}
        return data

    def friends(self, account):
        friends = [self.summarize(a) for a in account.friends.all()]
        requests = [self.summarize(a) for a in self.filter(pk__in=account.friend_requests)]
        return dict(friends=friends, requests=requests)

=======
from hashtag import Hashtag
# from django.contrib.postgres.fields import ArrayField
>>>>>>> b6e1d65c


class Account(models.Model):
    user = models.ForeignKey(User, on_delete=models.CASCADE)

    first_name = models.CharField(max_length=63, blank=False)
    last_name = models.CharField(max_length=63, blank=False)
    email = models.CharField(max_length=63, unique=True, blank=False)
    about_me = models.CharField(max_length=511, blank=True)

    zip_code = models.CharField(max_length=10, blank=True)
    state = models.CharField(max_length=63, blank=True)

    fed_district = models.CharField(max_length=63, default=None, null=True)
    state_district = models.CharField(max_length=63, default=None, null=True)

    # profile_image = models.CharField(max_length=255)

    beta_access = models.BooleanField(default=False)

    interests = models.ManyToManyField(Hashtag, related_name='interests')
    ai_interests = models.ManyToManyField(Hashtag, related_name='ai_interests')

    followers = models.ManyToManyField('self', related_name='follower')
    following = models.ManyToManyField('self', related_name='following')<|MERGE_RESOLUTION|>--- conflicted
+++ resolved
@@ -1,29 +1,24 @@
 from django.contrib.auth.models import User
 from django.db import models
-<<<<<<< HEAD
-
-from civi import Civi
+from hashtag import Hashtag
+# from django.contrib.postgres.fields import ArrayField
 
 
 class AccountManager(models.Manager):
-
     def summarize(self, account):
-
+        from civi import Civi
         return {
             "username": account.user.username,
             "first_name": account.first_name,
             "last_name": account.last_name,
-            "profile_image": account.profile_image,
             "about_me": account.about_me,
             "zip_code": account.zip_code,
             "id": account.id,
-            "history": [Civi.objects.serialize(c) for c in Civi.objects.filter(creator_id=account.id).order_by('-date_edited')],
-            "friends": [self.summarize(a) for a in account.friends.all()]
+            "history": [Civi.objects.serialize(c) for c in Civi.objects.filter(author_id=account.id).order_by('-created')]
         }
 
-
     def serialize(self, account, filter=None):
-
+        from civi import Civi
         data = {
             "username": account.user.username,
             "first_name": account.first_name,
@@ -32,14 +27,12 @@
             "last_login": str(account.last_login),
             "about_me": account.about_me,
             "valid": account.valid,
-            "profile_image": account.profile_image,
             "cover_image": account.cover_image,
             "statistics": account.statistics,
             "interests": account.interests,
             "pins": [Civi.objects.summarize(c) for c in Civi.objects.filter(pk__in=account.civi_pins)],
-            "history": [Civi.objects.serialize(c) for c in Civi.objects.filter(creator_id=account.id).order_by('-date_edited')],
+            "history": [Civi.objects.serialize(c) for c in Civi.objects.filter(author_id=account.id).order_by('-created')],
             "friend_requests": [self.summarize(a) for a in self.filter(pk__in=account.friend_requests)],
-            "awards": [award for a in account.award_list],
             "zip_code": account.zip_code,
             "country": account.country,
             "state": account.state,
@@ -58,13 +51,9 @@
         requests = [self.summarize(a) for a in self.filter(pk__in=account.friend_requests)]
         return dict(friends=friends, requests=requests)
 
-=======
-from hashtag import Hashtag
-# from django.contrib.postgres.fields import ArrayField
->>>>>>> b6e1d65c
+class Account(models.Model):
+    objects = AccountManager()
 
-
-class Account(models.Model):
     user = models.ForeignKey(User, on_delete=models.CASCADE)
 
     first_name = models.CharField(max_length=63, blank=False)
