-r base.txt # includes all dependencies in `base.txt`

# dependencies only used in dev env
<<<<<<< HEAD
coverage==6.4.4
flake8==4.0.1
=======
coverage==6.3.2
flake8==5.0.4
>>>>>>> 8fb569e8
black==22.8.0<|MERGE_RESOLUTION|>--- conflicted
+++ resolved
@@ -1,11 +1,11 @@
 -r base.txt # includes all dependencies in `base.txt`
 
 # dependencies only used in dev env
-<<<<<<< HEAD
+
 coverage==6.4.4
-flake8==4.0.1
-=======
-coverage==6.3.2
+
+
+
 flake8==5.0.4
->>>>>>> 8fb569e8
+
 black==22.8.0