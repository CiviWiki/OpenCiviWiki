from functools import wraps
from django.utils.decorators import available_attrs
from django.http import HttpResponseBadRequest, HttpResponseRedirect
from api.models import Account

"""
USAGE:
    @require_post_params(params=['we', 'are', 'required'])

    returns a bad request if all required parameters are not present in the POST
"""


def require_post_params(params):
    def decorator(func):
        @wraps(func, assigned=available_attrs(func))
        def inner(request, *args, **kwargs):
            if not all(param in request.POST for param in params):
                missing_params = " ".join([p for p in params if p not in request.POST])
                reason = "Missing required parameter(s): {p}".format(p=missing_params)
                return HttpResponseBadRequest(reason=reason)
            return func(request, *args, **kwargs)

        return inner

    return decorator

<<<<<<< HEAD
=======

def beta_blocker(func):
    @wraps(func)
    def inner(request, *args, **kwargs):
        a = Account.objects.get(user=request.user)
        if not a.beta_access:
            return HttpResponseRedirect("/beta")
        return func(request, *args, **kwargs)

    return inner


>>>>>>> f152ad59
def full_account(func):
    @wraps(func)
    def inner(request, *args, **kwargs):
        account = Account.objects.get(user=request.user)
        if not account.full_account:
            return HttpResponseRedirect("/setup")
        return func(request, *args, **kwargs)

    return inner


def login_required(func):
    @wraps(func)
    def inner(request, *args, **kwargs):
        if not request.user.is_authenticated:
            return HttpResponseRedirect("/")
        return func(request, *args, **kwargs)

    return inner<|MERGE_RESOLUTION|>--- conflicted
+++ resolved
@@ -25,21 +25,6 @@
 
     return decorator
 
-<<<<<<< HEAD
-=======
-
-def beta_blocker(func):
-    @wraps(func)
-    def inner(request, *args, **kwargs):
-        a = Account.objects.get(user=request.user)
-        if not a.beta_access:
-            return HttpResponseRedirect("/beta")
-        return func(request, *args, **kwargs)
-
-    return inner
-
-
->>>>>>> f152ad59
 def full_account(func):
     @wraps(func)
     def inner(request, *args, **kwargs):
