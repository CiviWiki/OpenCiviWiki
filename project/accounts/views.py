--- conflicted
+++ resolved
@@ -15,21 +15,14 @@
 from django.urls import reverse_lazy
 from django.utils.encoding import force_str
 from django.utils.http import urlsafe_base64_decode
-<<<<<<< HEAD
-from django.template.response import TemplateResponse
-from accounts.models import Profile
-from accounts.forms import UserRegistrationForm, ProfileEditForm
-from accounts.authentication import send_activation_email, account_activation_token
-from django.http import HttpResponseRedirect
-=======
 from django.views import View
 from django.views.generic.edit import FormView, UpdateView
 
-from accounts.api import ProfileViewSet
-from accounts.authentication import account_activation_token, send_activation_email
-from accounts.forms import ProfileEditForm, UserRegistrationForm, UpdateProfileImage
+from accounts.authentication import (account_activation_token,
+                                     send_activation_email)
+from accounts.forms import (ProfileEditForm, UpdateProfileImage,
+                            UserRegistrationForm)
 from accounts.models import Profile
->>>>>>> 41ec7a22
 
 
 class RegisterView(FormView):
