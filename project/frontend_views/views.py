import json

from django.conf import settings
from django.contrib.auth.decorators import user_passes_test
from django.views.decorators.csrf import csrf_exempt
from django.contrib.auth.models import User
from django.db.models import F
from django.http import HttpResponse, HttpResponseRedirect
from django.template.response import TemplateResponse

from api.models import Category, Account, Thread, Civi, Activity, Invitation
from api.forms import UpdateProfileImage
from core.constants import US_STATES
from core.custom_decorators import login_required, full_account


def base_view(request):
    if not request.user.is_authenticated:
        return TemplateResponse(request, "static_templates/landing.html", {})

    a = Account.objects.get(user=request.user)
    if not a.beta_access:
        return HttpResponseRedirect("/beta")
    if not a.full_account:
        return HttpResponseRedirect("/setup")
    if "login_user_image" not in request.session.keys():
        request.session["login_user_image"] = a.profile_image_thumb_url

    categories = [{"id": c.id, "name": c.name} for c in Category.objects.all()]

    all_categories = list(Category.objects.values_list("id", flat=True))
    user_categories = list(a.categories.values_list("id", flat=True)) or all_categories

    feed_threads = [
        Thread.objects.summarize(t)
        for t in Thread.objects.exclude(is_draft=True).order_by("-created")
    ]
    top5_threads = list(
        Thread.objects.filter(is_draft=False)
        .order_by("-num_views")[:5]
        .values("id", "title")
    )
    my_draft_threads = [
        Thread.objects.summarize(t)
        for t in Thread.objects.filter(author_id=a.id)
        .exclude(is_draft=False)
        .order_by("-created")
    ]

    states = sorted(US_STATES, key=lambda s: s[1])
    data = {
        "categories": categories,
        "states": states,
        "user_categories": user_categories,
        "threads": feed_threads,
        "trending": top5_threads,
        "draft_threads": my_draft_threads,
    }

    return TemplateResponse(request, "feed.html", {"data": json.dumps(data)})


@login_required
@full_account
def user_profile(request, username=None):
    if not username:
        return HttpResponseRedirect("/profile/{0}".format(request.user))
    else:
        try:
            user = User.objects.get(username=username)
        except User.DoesNotExist:
            return HttpResponseRedirect("/404")
    data = {
        "username": user,
        "profile_image_form": UpdateProfileImage,
        "google_map_api_key": settings.GOOGLE_API_KEY,
        "sunlight_api_key": settings.SUNLIGHT_API_KEY,
    }
    return TemplateResponse(request, "account.html", data)


@login_required
def user_setup(request):
    a = Account.objects.get(user=request.user)
    if a.full_account:
        return HttpResponseRedirect("/")
        # start temp rep rendering TODO: REMOVE THIS
    else:
        data = {
            "username": request.user.username,
            "email": request.user.email,
            "google_map_api_key": settings.GOOGLE_API_KEY,
            "sunlight_api_key": settings.SUNLIGHT_API_KEY,
        }
        return TemplateResponse(request, "user-setup.html", data)


@login_required
@full_account
def issue_thread(request, thread_id=None):
    if not thread_id:
        return HttpResponseRedirect("/404")

    req_acct = Account.objects.get(user=request.user)
    t = Thread.objects.get(id=thread_id)
    c_qs = Civi.objects.filter(thread_id=thread_id).exclude(c_type="response")
    c_scored = [c.dict_with_score(req_acct.id) for c in c_qs]
    civis = sorted(c_scored, key=lambda c: c["score"], reverse=True)

    # modify thread view count
    t.num_civis = len(civis)
    t.num_views = F("num_views") + 1
    t.save()
    t.refresh_from_db()

    thread_wiki_data = {
        "thread_id": thread_id,
        "title": t.title,
        "summary": t.summary,
        "image": t.image_url,
        "author": {
            "username": t.author.user.username,
            "profile_image": t.author.profile_image_url,
            "first_name": t.author.first_name,
            "last_name": t.author.last_name,
        },
        "contributors": [
            Account.objects.chip_summarize(a)
            for a in Account.objects.filter(
                pk__in=c_qs.distinct("author").values_list("author", flat=True)
            )
        ],
        "category": {"id": t.category.id, "name": t.category.name},
        "categories": [{"id": c.id, "name": c.name} for c in Category.objects.all()],
        "states": sorted(US_STATES, key=lambda s: s[1]),
        "created": t.created_date_str,
        "level": t.level,
        "state": t.state if t.level == "state" else "",
        "location": t.level if not t.state else dict(US_STATES).get(t.state),
        "num_civis": t.num_civis,
        "num_views": t.num_views,
        "user_votes": [
            {
                "civi_id": act.civi.id,
                "activity_type": act.activity_type,
                "c_type": act.civi.c_type,
            }
            for act in Activity.objects.filter(thread=t.id, account=req_acct.id)
        ],
    }
    thread_body_data = {
        "civis": civis,
    }

    data = {
        "thread_id": thread_id,
        "is_draft": t.is_draft,
        "thread_wiki_data": json.dumps(thread_wiki_data),
        "thread_body_data": json.dumps(thread_body_data),
    }
    return TemplateResponse(request, "thread.html", data)


@login_required
@full_account
def create_group(request):
    return TemplateResponse(request, "newgroup.html", {})


<<<<<<< HEAD
=======
@login_required
@user_passes_test(lambda u: u.is_staff)
def invite(request):
    user = User.objects.get(username=request.user.username)

    invitations = (
        Invitation.objects.filter_by_host(host_user=user)
        .order_by("-date_created")
        .all()
    )
    invitees = [invitation.summarize() for invitation in invitations]
    response_data = {"invitees": json.dumps(invitees)}

    return TemplateResponse(request, "invite.html", response_data)

>>>>>>> f152ad59

@login_required
def settings_view(request):
    request_account = Account.objects.get(user=request.user)

    response_data = {
        "username": request.user.username,
        "email": request.user.email,
        "google_map_api_key": settings.GOOGLE_API_KEY,
        "sunlight_api_key": settings.SUNLIGHT_API_KEY,
        "lng": request_account.longitude,
        "lat": request_account.latitude,
    }

    return TemplateResponse(request, "user/settings.html", response_data)


def login_view(request):
    if request.user.is_authenticated:
        if request.user.is_active:
            return HttpResponseRedirect("/")

    return TemplateResponse(request, "login.html", {})


def beta_register(request, email="", token=""):
    if not email or not token:
        return HttpResponse("ERROR: BAD REQUEST")

    try:
        db_invite = Invitation.objects.get(invitee_email=email)
    except Invitation.DoesNotExist:
        return HttpResponse("ERROR: NO INVITATIONS EXIST FOR THIS EMAIL")

    if db_invite.verification_code != token:
        return HttpResponse("ERROR: BAD TOKEN")

    is_registered = User.objects.filter(email=email).exists()

    if is_registered:
        # registered and has been given beta access
        if request.user.is_authenticated:
            invitee_user = request.user
        else:
            invitee_user = User.objects.get(email=email)

        account = Account.objects.get(user=invitee_user)
        if account.beta_access:
            redirect_link = {"href": "/", "label": "Go to CiviWiki"}
            template_var = {
                "title": "Already Registered for Beta",
                "content": "You have already registered for a beta account",
                "link": redirect_link,
            }
            return TemplateResponse(request, "general-message.html", template_var)
        # registered but was not given beta access
        else:
            invitation = Invitation.objects.get(invitee_email=email)
            invitation.invitee_user = invitee_user
            invitation.save()

            account = Account.objects.get(user=invitee_user)
            account.beta_access = True
            account.save()

            redirect_link = {"href": "/", "label": "Go to CiviWiki"}
            template_var = {
                "title": "Beta Access Granted",
                "content": "You have now been granted beta access",
                "link": redirect_link,
            }
            return TemplateResponse(request, "general-message.html", template_var)

    template_var = {"email": email, "beta_token": token}

    return TemplateResponse(request, "beta_register.html", template_var)

<<<<<<< HEAD
=======

def beta_view(request):
    return TemplateResponse(request, "beta_blocker.html", {})


>>>>>>> f152ad59
def declaration(request):
    return TemplateResponse(request, "declaration.html", {})


def landing_view(request):
    return TemplateResponse(request, "static_templates/landing.html", {})


def how_it_works_view(request):
    return TemplateResponse(request, "static_templates/how_it_works.html", {})


def about_view(request):
    return TemplateResponse(request, "static_templates/about.html", {})


def support_us_view(request):
    return TemplateResponse(request, "static_templates/support_us.html", {})


""" CSV export function. Thread ID goes in, CSV HTTP response attachment goes out. """


@csrf_exempt
def civi2csv(request, thread_id):
    import csv

    thread = thread_id
    response = HttpResponse(content_type="text/csv")
    response["Content-Disposition"] = "attachment; filename=" + thread + ".csv"
    writer = csv.writer(response, delimiter=",")
    for card in Civi.objects.filter(thread_id=thread):
        data = []
        for key, value in card.dict_with_score().items():
            if value:
                data.append(value)
        writer.writerow(data)
    return response<|MERGE_RESOLUTION|>--- conflicted
+++ resolved
@@ -167,25 +167,6 @@
     return TemplateResponse(request, "newgroup.html", {})
 
 
-<<<<<<< HEAD
-=======
-@login_required
-@user_passes_test(lambda u: u.is_staff)
-def invite(request):
-    user = User.objects.get(username=request.user.username)
-
-    invitations = (
-        Invitation.objects.filter_by_host(host_user=user)
-        .order_by("-date_created")
-        .all()
-    )
-    invitees = [invitation.summarize() for invitation in invitations]
-    response_data = {"invitees": json.dumps(invitees)}
-
-    return TemplateResponse(request, "invite.html", response_data)
-
->>>>>>> f152ad59
-
 @login_required
 def settings_view(request):
     request_account = Account.objects.get(user=request.user)
@@ -262,14 +243,6 @@
 
     return TemplateResponse(request, "beta_register.html", template_var)
 
-<<<<<<< HEAD
-=======
-
-def beta_view(request):
-    return TemplateResponse(request, "beta_blocker.html", {})
-
-
->>>>>>> f152ad59
 def declaration(request):
     return TemplateResponse(request, "declaration.html", {})
 
