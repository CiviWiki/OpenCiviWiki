import json
import PIL
import urllib

from notifications.signals import notify

# django packages
from django.db.models.query import F
from django.http import (
    JsonResponse,
    HttpResponse,
    HttpResponseServerError,
    HttpResponseForbidden,
    HttpResponseBadRequest,
)

from django.core.files import File  # need this for image file handling
from django.contrib.auth.decorators import login_required

# civi packages
from accounts.forms import UpdateProfileImage
from api.models import Thread
from .models import Activity, Civi, CiviImage
from categories.models import Category
<<<<<<< HEAD
from api.models import Thread
from .models import Activity, Civi, CiviImage
=======
>>>>>>> ca69b3fe
from accounts.models import Profile
from core.custom_decorators import require_post_params
from core.constants import US_STATES


@login_required
@require_post_params(params=["title", "summary", "category_id"])
def new_thread(request):
    """
    USAGE:
        Use this function when a user creates a new thread.

    Data needed to create new thread:
        - Title, Summary, Category, Author, Level, State
    """
    try:
        author = Profile.objects.get(user=request.user)
        new_thread_data = dict(
            title=request.POST["title"],
            summary=request.POST["summary"],
            category_id=request.POST["category_id"],
            author=author,
            level=request.POST["level"],
        )
        state = request.POST["state"]
        if state:
            new_thread_data["state"] = state

        new_t = Thread(**new_thread_data)
        new_t.save()

        return JsonResponse({"data": "success", "thread_id": new_t.pk})
    except Profile.DoesNotExist:
        return HttpResponseServerError(reason=f"Profile with user:{request.user.username} does not exist")
    except Exception as e:
        return HttpResponseServerError(reason=str(e))


@login_required
@require_post_params(params=["title", "body", "c_type", "thread_id"])
def createCivi(request):
    """
    USAGE:
        Use this function to insert a new connected civi into the database.

    :return: (200, ok) (400, missing required parameter) (500, internal error)
    """

    a = Profile.objects.get(user=request.user)
    thread_id = request.POST.get("thread_id")
    data = {
        "author": Profile.objects.get(user=request.user),
        "title": request.POST.get("title", ""),
        "body": request.POST.get("body", ""),
        "c_type": request.POST.get("c_type", ""),
        "thread": Thread.objects.get(id=thread_id),
    }

    try:
        civi = Civi(**data)
        civi.save()
        links = request.POST.getlist("links[]", "")
        if links:
            for civi_id in links:
                linked_civi = Civi.objects.get(id=civi_id)
                civi.linked_civis.add(linked_civi)

        # If response
        related_civi = request.POST.get("related_civi", "")
        if related_civi:
            parent_civi = Civi.objects.get(id=related_civi)
            parent_civi.responses.add(civi)

            if parent_civi.author.user.username != request.user.username:
                notify.send(
                    request.user,  # Actor User
                    recipient=parent_civi.author.user,  # Target User
                    verb=u"responded to your civi",  # Verb
                    action_object=civi,  # Action Object
                    target=civi.thread,  # Target Object
                    popup_string="{user} responded to your civi in {thread}".format(
                        user=a.full_name, thread=civi.thread.title
                    ),
                    link="/{}/{}".format("thread", thread_id),
                )

        else:  # not a reply, a regular civi
            c_qs = Civi.objects.filter(thread_id=thread_id)
            accounts = Profile.objects.filter(
                pk__in=c_qs.values("author").distinct()
            )
            data = {
                "command": "add",
                "data": json.dumps(civi.dict_with_score(a.id)),
            }

            for act in accounts:
                if act.user.username != request.user.username:
                    notify.send(
                        request.user,  # Actor User
                        recipient=act.user,  # Target User
                        verb=u"created a new civi",  # Verb
                        action_object=civi,  # Action Object
                        target=civi.thread,  # Target Object
                        popup_string="{user} created a new civi in the thread {thread}".format(
                            user=a.full_name, thread=civi.thread.title
                        ),
                        link="/{}/{}".format("thread", thread_id),
                    )

        return JsonResponse({"data": civi.dict_with_score(a.id)})
    except Exception as e:
        return HttpResponseServerError(reason=str(e))


@login_required
@require_post_params(params=["civi_id", "rating"])
def rateCivi(request):
    """ Use this function to rate a Civi """
    civi_id = request.POST.get("civi_id", "")
    rating = request.POST.get("rating", "")
    account = Profile.objects.get(user=request.user)

    voted_civi = Civi.objects.get(id=civi_id)

    if voted_civi.thread.is_draft:
        return HttpResponseServerError(
            reason=str("Cannot vote on a civi that is in a thread still in draft mode")
        )

    try:
        prev_act = Activity.objects.get(civi=voted_civi, account=account)
    except Activity.DoesNotExist:
        prev_act = None

    activity_data = {
        "account": account,
        "thread": voted_civi.thread,
        "civi": voted_civi,
    }

    activity_vote_key = "votes_{}".format(rating)
    vote_val = "vote_{}".format(rating)
    # F object doesn't cause losing data in case of race
    setattr(voted_civi, activity_vote_key, F(activity_vote_key) + 1)
    voted_civi.save()

    if prev_act:
        prev_act.activity_type = vote_val
        prev_act.save()
        act = prev_act
    else:
        act = Activity(**activity_data)
        act.save()

    data = {
        "civi_id": act.civi.id,
        "activity_type": act.activity_type,
        "c_type": act.civi.c_type,
    }
    return JsonResponse({"data": data})


@login_required
def editCivi(request):
    """ Use this function to edit an existing Civi"""
    civi_id = request.POST.get("civi_id", "")
    title = request.POST.get("title", "")
    body = request.POST.get("body", "")
    civi_type = request.POST.get("type", "")

    c = Civi.objects.get(id=civi_id)
    if request.user.username != c.author.user.username:
        return HttpResponseBadRequest(reason="No Edit Rights")

    try:
        c.title = title
        c.body = body
        c.c_type = civi_type
        c.save(update_fields=["title", "body"])

        links = request.POST.getlist("links[]", "")
        c.linked_civis.clear()
        if links:
            for civiimage_id in links:
                linked_civi = Civi.objects.get(id=civiimage_id)
                c.linked_civis.add(linked_civi)

        image_remove_list = request.POST.getlist("image_remove_list[]", "")
        if image_remove_list:
            for image_id in image_remove_list:
                civi_image = CiviImage.objects.get(id=image_id)
                civi_image.delete()

        a = Profile.objects.get(user=request.user)
        return JsonResponse(c.dict_with_score(a.id))
    except Exception as e:
        return HttpResponseServerError(reason=str(e))


@login_required
def deleteCivi(request):
    """ Use this function to delete an existing Civi """
    civi_id = request.POST.get("civi_id", "")

    c = Civi.objects.get(id=civi_id)
    if request.user.username != c.author.user.username:
        return HttpResponseBadRequest(reason="No Edit Rights")

    try:
        c.delete()

        return HttpResponse("Success")
    except Exception as e:
        return HttpResponseServerError(reason=str(e))


@login_required
def editThread(request):
    """ Use this function to edit an existing thread """
    thread_id = request.POST.get("thread_id")
    non_required_params = ["title", "summary", "category_id", "level", "state"]
    is_draft = request.POST.get("is_draft", True)

    if not thread_id:
        return HttpResponseBadRequest(reason="Invalid Thread Reference")

    # for some reason this is not cast to boolean in the request
    if is_draft == "false":
        Thread.objects.filter(id=thread_id).update(is_draft=False)

        return JsonResponse({"data": "Success"})

    try:
        req_edit_thread = Thread.objects.get(id=thread_id)

        if request.user.username != req_edit_thread.author.user.username:
            return HttpResponseBadRequest("No Edit Rights")

        # set remaining parameters from request
        for param in non_required_params:
            request_value = request.POST.get(param)

            if request_value:
                setattr(req_edit_thread, param, request_value)

        req_edit_thread.save()
    except Thread.DoesNotExist:
        return HttpResponseServerError(reason=f"Thread with id:{thread_id} does not exist")
    except Exception as e:
        return HttpResponseServerError(reason=str(e))

    location = (
        req_edit_thread.level
        if not req_edit_thread.state
        else dict(US_STATES).get(req_edit_thread.state)
    )

    return_data = {
        "thread_id": thread_id,
        "title": req_edit_thread.title,
        "summary": req_edit_thread.summary,
        "category": {
            "id": req_edit_thread.category.id,
            "name": req_edit_thread.category.name,
        },
        "level": req_edit_thread.level,
        "state": req_edit_thread.state if req_edit_thread.level == "state" else "",
        "location": location,
    }
    return JsonResponse({"data": return_data})


@login_required
def uploadphoto(request):
    """
        This function is a work in progress
        Eventually will be used to allow users to upload photos
    """
    pass


@login_required
def uploadCiviImage(request):
    """This function is used to upload an image for a Civi"""
    if request.method == "POST":
        r = request.POST
        civi_id = r.get("civi_id")
        if not civi_id:
            return HttpResponseBadRequest(reason="Invalid Civi Reference")

        try:
            c = Civi.objects.get(id=civi_id)

            attachment_links = request.POST.getlist("attachment_links[]")

            if attachment_links:
                for img_link in attachment_links:
                    result = urllib.urlretrieve(img_link)
                    img_file = File(open(result[0]))
                    if check_image_with_pil(img_file):
                        civi_image = CiviImage(title="", civi=c, image=img_file)
                        civi_image.save()

            if len(request.FILES) != 0:
                for image in request.FILES.getlist("attachment_image"):
                    civi_image = CiviImage(title="", civi=c, image=image)
                    civi_image.save()

            data = {
                "attachments": [
                    {"id": img.id, "image_url": img.image_url} for img in c.images.all()
                ],
            }
            return JsonResponse(data)

        except Civi.DoesNotExist:
            return HttpResponseServerError(reason=f"Civi with id:{civi_id} does not exist")
        except Exception as e:
            return HttpResponseServerError(
                reason=(str(e) + civi_id + str(request.FILES))
            )
    else:
        return HttpResponseForbidden("allowed only via POST")


def check_image_with_pil(image_file):
    """This function uses the PIL library to make sure the image format is supported"""
    try:
        PIL.Image.open(image_file)
    except IOError:
        return False
    return True


@login_required
def uploadThreadImage(request):
    """This function is used to upload an image to a thread"""
    if request.method == "POST":
        r = request.POST
        thread_id = r.get("thread_id")
        if not thread_id:
            return HttpResponseBadRequest(reason="Invalid Thread Reference")

        try:
            thread = Thread.objects.get(id=thread_id)
            remove = r.get("remove", "")
            img_link = r.get("link", "")
            if remove:
                thread.image.delete()
                thread.save()

            elif img_link:
                thread.image.delete()
                result = urllib.urlretrieve(img_link)
                img_file = File(open(result[0]))
                if check_image_with_pil(img_file):
                    thread.image = img_file
                    thread.save()
                # else:
                #     return HttpResponseBadRequest("Invalid Image")
            else:
                # Clean up previous image
                thread.image.delete()

                # Upload new image and set as profile picture
                thread.image = request.FILES["attachment_image"]
                thread.save()

            data = {"image": thread.image_url}
            return JsonResponse(data)

        except Thread.DoesNotExist:
            return HttpResponseServerError(reason=f"Thread with id:{thread_id} does not exist")
        except Exception as e:
            return HttpResponseServerError(reason=(str(e)))
    else:
        return HttpResponseForbidden("allowed only via POST")<|MERGE_RESOLUTION|>--- conflicted
+++ resolved
@@ -22,11 +22,10 @@
 from api.models import Thread
 from .models import Activity, Civi, CiviImage
 from categories.models import Category
-<<<<<<< HEAD
+
 from api.models import Thread
 from .models import Activity, Civi, CiviImage
-=======
->>>>>>> ca69b3fe
+
 from accounts.models import Profile
 from core.custom_decorators import require_post_params
 from core.constants import US_STATES
