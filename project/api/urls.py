<<<<<<< HEAD
from __future__ import absolute_import
from __future__ import unicode_literals
from . import read, write
=======
from django.conf.urls import url, include
from rest_framework.routers import DefaultRouter
from rest_framework.documentation import include_docs_urls
>>>>>>> f5feb83f

from api import views, read, write


router = DefaultRouter()
router.register(r'threads', views.ThreadViewSet)
router.register(r'categories', views.CategoryViewSet)
router.register(r'accounts', views.AccountViewSet)
router.register(r'civis', views.CiviViewSet)

urlpatterns = [
    url(r'^docs/', include_docs_urls(title='CiviWiki API', public=True)),
    url(r'^v1/', include(router.urls)),
]

urlpatterns += [
    url(r'^account_data/(?P<user>[-\w]+)/$', read.get_user, name='get user'),
    url(r'^account_profile/(?P<user>[-\w]+)/$', read.get_profile, name='get profile'),
    url(r'^account_card/(?P<user>[-\w]+)$', read.get_card, name='get card'),
    url(r'^thread_data/(?P<thread_id>\w+)/$', read.get_thread, name='get thread'),
    url(r'^civi_data/(?P<civi_id>\w+)$', read.get_civi, name='get civi'),
    url(r'^threads/(?P<thread_id>\w+)/civis$', read.get_civis, name='get civis'),
    url(r'^response_data/(?P<thread_id>\w+)/(?P<civi_id>\w+)/$', read.get_responses, name='get responses'),
    url(r'^feed/$', read.get_feed, name='get thread'),
    url(r'^new_thread/$', write.new_thread, name='new thread'),
    url(r'^edit_thread/$', write.editThread, name='edit thread'),
    url(r'^new_civi/$', write.createCivi, name='new civi'),
    url(r'^rate_civi/$', write.rateCivi, name='rate civi'),
    url(r'^edit_civi/$', write.editCivi, name='edit civi'),
    url(r'^delete_civi/$', write.deleteCivi, name='delete civi'),

    url(r'^invite/$',write.invite, name='invite users'),
    url(r'^edituser/$',write.editUser, name='edit user'),
    url(r'^upload_profile/$',write.uploadProfileImage, name='upload profile'),
    url(r'^upload_images/$',write.uploadCiviImage, name='upload images'),
    url(r'^upload_image/$',write.uploadThreadImage, name='upload image'),
    url(r'^clear_profile/$',write.clearProfileImage, name='clear profile'),
    url(r'^follow/$', write.requestFollow, name='follow user'),
    url(r'^unfollow/$', write.requestUnfollow, name='unfollow user'),
    url(r'^edit_user_categories/$', write.editUserCategories, name='edit user categories'),
]<|MERGE_RESOLUTION|>--- conflicted
+++ resolved
@@ -1,12 +1,10 @@
-<<<<<<< HEAD
 from __future__ import absolute_import
 from __future__ import unicode_literals
 from . import read, write
-=======
 from django.conf.urls import url, include
 from rest_framework.routers import DefaultRouter
 from rest_framework.documentation import include_docs_urls
->>>>>>> f5feb83f
+
 
 from api import views, read, write
 
