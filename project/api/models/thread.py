import os, uuid
from calendar import month_name

from django.core.files.storage import default_storage
from django.conf import settings
from django.db import models
from django.utils.deconstruct import deconstructible

from .account import Account
from .category import Category
from .fact import Fact
from .hashtag import Hashtag
from utils.constants import US_STATES

class ThreadManager(models.Manager):
    #TODO: move this to read.py, try to be more query operation specific here
    def summarize(self, thread):
        # Number of characters after which to truncate thread
        thread_truncate_length = 320

        # If thread length is longer than truncate length... add elipsis (truncate)
        ellipsis_if_too_long = '' if len(thread.summary) <= thread_truncate_length else '...'

        from civi import Civi
        thread_data = {
            "id": thread.id,
            "title": thread.title,
            "summary": thread.summary[:thread_truncate_length] + (ellipsis_if_too_long),
            "created": "{0} {1}, {2}".format(month_name[thread.created.month], thread.created.day, thread.created.year),
            "category_id": thread.category.id,
            "image": thread.image_url
        }
        author_data = {
            "username": thread.author.user.username,
            "full_name": thread.author.full_name,
            "profile_image": thread.author.profile_image_url
        }
        stats_data = {
            "num_views": thread.num_views,
            "num_civis": Civi.objects.all().filter(thread_id=thread.id).count(), # thread.num_civis,
            "num_solutions": thread.num_solutions
        }

        data = {
            "thread": thread_data,
            "author": author_data,
            "stats": stats_data
        }
        return data

    def filter_by_category(self, categories):
        return self.all().filter(category__in=categories)

@deconstructible
class PathAndRename(object):
    def __init__(self, sub_path):
        self.sub_path = sub_path

    def __call__(self, instance, filename):
        extension = filename.split('.')[-1]
        new_filename = str(uuid.uuid4())
        filename = '{}.{}'.format(new_filename, extension)
        return os.path.join(self.sub_path, filename)


image_upload_path = PathAndRename('')

class Thread(models.Model):
    author = models.ForeignKey(Account, default=None, null=True)
    category = models.ForeignKey(Category, default=None, null=True)
    facts = models.ManyToManyField(Fact)

    hashtags = models.ManyToManyField(Hashtag)

    title = models.CharField(max_length=127, blank=False, null=False)
    summary = models.CharField(max_length=4095, blank=False, null=False)
    image = models.ImageField(upload_to=image_upload_path, blank=True, null=True)

    level_CHOICES = (
        ('federal', 'Federal'),
        ('state', 'State'),
    )
    level = models.CharField(max_length=31, default='federal', choices=level_CHOICES)
    state = models.CharField(max_length=2, choices=US_STATES, blank=True)

<<<<<<< HEAD
    def __str__(self):
        return self.title

    def __unicode__(self):
        return self.title

    def _get_image_url(self): #TODO: move this to utils
=======
    @property
    def image_url(self): #TODO: move this to utils
>>>>>>> 16d5db34
        if self.image and default_storage.exists(os.path.join(settings.MEDIA_ROOT, self.image.name)):
            return self.image.url
        else:
            #NOTE: This default url will probably be changed later
            return "/static/img/no_image_md.png"

    created = models.DateTimeField(auto_now_add=True, blank=True, null=True)
    last_modified = models.DateTimeField(auto_now=True, blank=True, null=True)

    # Allow draft stage threads (default to True)
    is_draft = models.BooleanField(default=True)

    num_views = models.IntegerField(default=0)
    num_civis = models.IntegerField(default=0)
    num_solutions = models.IntegerField(default=0)

    objects = ThreadManager()

    @property
    def created_date_str(self):
        d = self.created
        return "{0} {1}, {2}".format(month_name[d.month], d.day, d.year)
<<<<<<< HEAD

    created_date_str = property(_get_created_date_str)
=======
>>>>>>> 16d5db34
<|MERGE_RESOLUTION|>--- conflicted
+++ resolved
@@ -83,18 +83,14 @@
     level = models.CharField(max_length=31, default='federal', choices=level_CHOICES)
     state = models.CharField(max_length=2, choices=US_STATES, blank=True)
 
-<<<<<<< HEAD
     def __str__(self):
         return self.title
 
     def __unicode__(self):
         return self.title
 
-    def _get_image_url(self): #TODO: move this to utils
-=======
     @property
     def image_url(self): #TODO: move this to utils
->>>>>>> 16d5db34
         if self.image and default_storage.exists(os.path.join(settings.MEDIA_ROOT, self.image.name)):
             return self.image.url
         else:
@@ -116,9 +112,4 @@
     @property
     def created_date_str(self):
         d = self.created
-        return "{0} {1}, {2}".format(month_name[d.month], d.day, d.year)
-<<<<<<< HEAD
-
-    created_date_str = property(_get_created_date_str)
-=======
->>>>>>> 16d5db34
+        return "{0} {1}, {2}".format(month_name[d.month], d.day, d.year)