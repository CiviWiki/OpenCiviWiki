--- conflicted
+++ resolved
@@ -25,12 +25,7 @@
             "" if len(thread.summary) <= thread_truncate_length else "..."
         )
 
-<<<<<<< HEAD
-        from civi import Civi
-
-=======
         from .civi import Civi
->>>>>>> 6189e8e5
         thread_data = {
             "id": thread.id,
             "title": thread.title,
