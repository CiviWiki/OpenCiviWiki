--- conflicted
+++ resolved
@@ -191,13 +191,8 @@
             votes_total = votes['total'] if votes['total'] > 1 else 2
 
             #step3 - C
-<<<<<<< HEAD
-            if abs(scores_sum)/votes_total  <= 5:
-                rank = abs(scores_sum) * math.log10(votes_total) * amp + y + f + g / time_ago
-=======
             if abs(scores_sum) / votes_total <= 5:
                 rank = abs(scores_sum) * math.log10(votes_total) * amp + scores_sum + favorite + gravity / time_ago
->>>>>>> 5e303e96
             else:
                 rank = scores_sum * math.log10(votes_total) * amp + scores_sum + favorite + gravity / time_ago
 
