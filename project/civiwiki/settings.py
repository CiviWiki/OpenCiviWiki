"""
Django settings for civiwiki project.
Darius Calliet May 12, 2016

Production settings file to select proper environment variables.
"""
import os
import sentry_sdk
import environ

from django.core.exceptions import ImproperlyConfigured

from sentry_sdk.integrations.django import DjangoIntegration

env = environ.Env(
    # set casting, default value
    DEBUG=(bool, False)
)
# reading .env file
environ.Env.read_env()

# False if not in os.environ
DEBUG = env("DEBUG")

if not DEBUG:
    SENTRY_ADDRESS = env("SENTRY_ADDRESS")
    if SENTRY_ADDRESS:
        sentry_sdk.init(dsn=SENTRY_ADDRESS, integrations=[DjangoIntegration()])

DJANGO_HOST = env("DJANGO_HOST", default="LOCALHOST")

BASE_DIR = os.path.dirname(os.path.dirname(os.path.abspath(__file__)))
SECRET_KEY = env("DJANGO_SECRET_KEY", default="TEST_KEY_FOR_DEVELOPMENT")
ALLOWED_HOSTS = [".herokuapp.com", ".civiwiki.org", "127.0.0.1", "localhost", "0.0.0.0"]

INSTALLED_APPS = (
    "django.contrib.admin",
    "django.contrib.auth",
    "django.contrib.contenttypes",
    "django.contrib.sessions",
    "django.contrib.messages",
    "django.contrib.staticfiles",
    "django_extensions",
    "storages",
    "channels",
    "civiwiki",
    "api",
    "rest_framework",
    "authentication",
    "frontend_views",
    "notifications",
    "corsheaders",
)

MIDDLEWARE = [
    "corsheaders.middleware.CorsMiddleware",
    "django.middleware.security.SecurityMiddleware",
    "whitenoise.middleware.WhiteNoiseMiddleware",
    "django.contrib.sessions.middleware.SessionMiddleware",
    "django.middleware.common.CommonMiddleware",
    "django.middleware.csrf.CsrfViewMiddleware",
    "django.contrib.auth.middleware.AuthenticationMiddleware",
    # 'django.contrib.auth.middleware.SessionAuthenticationMiddleware',
    "django.contrib.messages.middleware.MessageMiddleware",
    "django.middleware.clickjacking.XFrameOptionsMiddleware",
]

CSRF_USE_SESSIONS = (
    True  # Store the CSRF token in the users session instead of in a cookie
)

CORS_ORIGIN_ALLOW_ALL = True
ROOT_URLCONF = "civiwiki.urls"
LOGIN_URL = "/login"

# SSL Setup
if DJANGO_HOST != "LOCALHOST":
    SECURE_PROXY_SSL_HEADER = ("HTTP_X_FORWARDED_PROTO", "https")
    SECURE_SSL_REDIRECT = True
    SESSION_COOKIE_SECURE = True
    CSRF_COOKIE_SECURE = True

# Internationalization & Localization
LANGUAGE_CODE = "en-us"
TIME_ZONE = "UTC"
USE_I18N = True
USE_L10N = True
USE_TZ = True

TEMPLATES = [
    {
        "BACKEND": "django.template.backends.django.DjangoTemplates",
        "DIRS": [
            os.path.join(BASE_DIR, "webapp/templates")
        ],  # TODO: Add non-webapp template directory
        "APP_DIRS": True,
        "OPTIONS": {
            "context_processors": [
                "django.template.context_processors.debug",
                "django.template.context_processors.request",
                "django.contrib.auth.context_processors.auth",
                "django.contrib.messages.context_processors.messages",
            ],
        },
    },
]

WSGI_APPLICATION = "civiwiki.wsgi.application"

# Global user privilege settings
CLOSED_BETA = env("CLOSED_BETA", default=False)

# Apex Contact for Production Errors
ADMINS = [("Development Team", "dev@civiwiki.org")]

# API keys
SUNLIGHT_API_KEY = env("SUNLIGHT_API_KEY")
GOOGLE_API_KEY = env("GOOGLE_MAP_API_KEY")

# Channels Setup
REDIS_URL = env("REDIS_URL", default="redis://localhost:6379")
CHANNEL_LAYERS = {
    "default": {
        "BACKEND": "asgi_redis.RedisChannelLayer",
        "CONFIG": {"hosts": [REDIS_URL],},
        "ROUTING": "civiwiki.routing.channel_routing",
    },
}

# Celery Task Runner Setup
CELERY_BROKER_URL = REDIS_URL + "/0"
CELERY_RESULT_BACKEND = CELERY_BROKER_URL
CELERY_ACCEPT_CONTENT = ["application/json"]
CELERY_TASK_SERIALIZER = "json"
CELERY_RESULT_SERIALIZER = "json"
CELERY_TIME_ZONE = TIME_ZONE

# AWS S3 Setup
if "AWS_STORAGE_BUCKET_NAME" not in os.environ:
    MEDIA_URL = "/media/"
    MEDIA_ROOT = os.path.join(BASE_DIR, "media")
else:
    AWS_STORAGE_BUCKET_NAME = env("AWS_STORAGE_BUCKET_NAME")
    AWS_S3_ACCESS_KEY_ID = env("AWS_S3_ACCESS_KEY_ID")
    AWS_S3_SECRET_ACCESS_KEY = env("AWS_S3_SECRET_ACCESS_KEY")
    DEFAULT_FILE_STORAGE = "storages.backends.s3boto.S3BotoStorage"
    AWS_S3_SECURE_URLS = False
    AWS_QUERYSTRING_AUTH = False

STATIC_URL = "/static/"
STATICFILES_DIRS = (os.path.join(BASE_DIR, "webapp/static"),)
STATIC_ROOT = os.path.join(BASE_DIR, "staticfiles")

# Database
if "CIVIWIKI_LOCAL_NAME" not in os.environ:
    STATICFILES_STORAGE = "whitenoise.storage.CompressedManifestStaticFilesStorage"

    DATABASES = {"default": env.db()}
else:
    DATABASES = {
<<<<<<< HEAD
        "default": {
            "HOST": env("CIVIWIKI_LOCAL_DB_HOST", "localhost"),
            "PORT": "5432",
            "NAME": env("CIVIWIKI_LOCAL_NAME"),
            "ENGINE": "django.db.backends.postgresql_psycopg2",
            "USER": env("CIVIWIKI_LOCAL_USERNAME"),
            "PASSWORD": env("CIVIWIKI_LOCAL_PASSWORD"),
=======
        'default': {
            'HOST': env('CIVIWIKI_LOCAL_DB_HOST', default='localhost'),
            'PORT': '5432',
            'NAME': env("CIVIWIKI_LOCAL_NAME"),
            'ENGINE': 'django.db.backends.postgresql_psycopg2',
            'USER': env("CIVIWIKI_LOCAL_USERNAME"),
            'PASSWORD': env("CIVIWIKI_LOCAL_PASSWORD"),
>>>>>>> 6189e8e5
        },
    }

# Email Backend Setup
if "EMAIL_HOST" not in os.environ:
    EMAIL_BACKEND = "django.core.mail.backends.console.EmailBackend"
    EMAIL_HOST_USER = "test@civiwiki.org"
else:
    EMAIL_BACKEND = "django.core.mail.backends.smtp.EmailBackend"
    EMAIL_HOST = env("EMAIL_HOST")
    EMAIL_PORT = env("EMAIL_PORT")
    EMAIL_HOST_USER = env("EMAIL_HOST_USER")
    EMAIL_HOST_PASSWORD = env("EMAIL_HOST_PASSWORD")
    EMAIL_USE_SSL = True
    DEFAULT_FROM_EMAIL = EMAIL_HOST

# Notification API Settings
NOTIFICATIONS_SOFT_DELETE = True
NOTIFICATIONS_USE_JSONFIELD = True

# Django REST API Settings
DEFAULT_RENDERER_CLASSES = ("rest_framework.renderers.JSONRenderer",)

DEFAULT_AUTHENTICATION_CLASSES = ("rest_framework.authentication.BasicAuthentication",)

if DEBUG:
    # Browsable HTML - Enabled only in Debug mode (dev)
    DEFAULT_RENDERER_CLASSES = DEFAULT_RENDERER_CLASSES + (
        "rest_framework.renderers.BrowsableAPIRenderer",
    )

    DEFAULT_AUTHENTICATION_CLASSES = (
        "api.authentication.CsrfExemptSessionAuthentication",
    ) + DEFAULT_AUTHENTICATION_CLASSES

REST_FRAMEWORK = {
    "DEFAULT_PERMISSION_CLASSES": ("rest_framework.permissions.IsAuthenticated",),
    "DEFAULT_RENDERER_CLASSES": DEFAULT_RENDERER_CLASSES,
    "DEFAULT_AUTHENTICATION_CLASSES": DEFAULT_AUTHENTICATION_CLASSES,
}
# CORS Settings
CORS_ORIGIN_ALLOW_ALL = True
PROPUBLICA_API_KEY = env("PROPUBLICA_API_KEY", default="TEST")<|MERGE_RESOLUTION|>--- conflicted
+++ resolved
@@ -158,15 +158,6 @@
     DATABASES = {"default": env.db()}
 else:
     DATABASES = {
-<<<<<<< HEAD
-        "default": {
-            "HOST": env("CIVIWIKI_LOCAL_DB_HOST", "localhost"),
-            "PORT": "5432",
-            "NAME": env("CIVIWIKI_LOCAL_NAME"),
-            "ENGINE": "django.db.backends.postgresql_psycopg2",
-            "USER": env("CIVIWIKI_LOCAL_USERNAME"),
-            "PASSWORD": env("CIVIWIKI_LOCAL_PASSWORD"),
-=======
         'default': {
             'HOST': env('CIVIWIKI_LOCAL_DB_HOST', default='localhost'),
             'PORT': '5432',
@@ -174,7 +165,6 @@
             'ENGINE': 'django.db.backends.postgresql_psycopg2',
             'USER': env("CIVIWIKI_LOCAL_USERNAME"),
             'PASSWORD': env("CIVIWIKI_LOCAL_PASSWORD"),
->>>>>>> 6189e8e5
         },
     }
 
