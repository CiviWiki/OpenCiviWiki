--- conflicted
+++ resolved
@@ -21,11 +21,8 @@
 
 BASE_DIR = environ.Path(__file__)   # get root of the project
 
-<<<<<<< HEAD
-if env('DJANGO_HOST'):
-=======
 if env('DJANGO_HOST')==None :
->>>>>>> 57fcb3b5
+
     DJANGO_HOST = env.Str("DJANGO_HOST")
 else:
     DJANGO_HOST = 'LOCALHOST'
