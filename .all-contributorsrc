{
  "files": [
    "README.md"
  ],
  "imageSize": 100,
  "commit": false,
  "contributors": [
    {
      "login": "mdwest",
      "name": "Mitchell D. West",
      "avatar_url": "https://avatars1.githubusercontent.com/u/30572202?v=4",
      "profile": "https://github.com/mdwest",
      "contributions": [
        "code",
        "bug",
        "business",
        "financial",
        "fundingFinding",
        "ideas",
        "projectManagement",
        "review"
      ]
    },
    {
      "login": "TomaszKolek",
      "name": "Tomasz Kolek",
      "avatar_url": "https://avatars3.githubusercontent.com/u/5993758?v=4",
      "profile": "https://www.linkedin.com/in/tomaszkolek",
      "contributions": [
        "code",
        "test",
        "security",
        "review"
      ]
    },
    {
      "login": "Unit111",
      "name": "Petar Petrov",
      "avatar_url": "https://avatars2.githubusercontent.com/u/5164528?v=4",
      "profile": "https://github.com/Unit111",
      "contributions": [
        "test"
      ]
    },
    {
      "login": "petarPetrovBG",
      "name": "Petar Petrov",
      "avatar_url": "https://avatars0.githubusercontent.com/u/20644034?v=4",
      "profile": "https://github.com/petarPetrovBG",
      "contributions": [
        "test"
      ]
    },
    {
      "login": "Sv3nman",
      "name": "Steven Hitchcock",
      "avatar_url": "https://avatars0.githubusercontent.com/u/14117015?v=4",
      "profile": "https://github.com/Sv3nman",
      "contributions": [
        "code"
      ]
    },
    {
      "login": "ryan-barrett",
      "name": "Ryan Barrett",
      "avatar_url": "https://avatars1.githubusercontent.com/u/29344675?v=4",
      "profile": "https://www.linkedin.com/in/ryan-barrett2/",
      "contributions": [
        "code"
      ]
    },
    {
      "login": "WCollins3",
      "name": "WCollins3",
      "avatar_url": "https://avatars0.githubusercontent.com/u/10867839?v=4",
      "profile": "https://github.com/WCollins3",
      "contributions": [
        "code"
      ]
    },
    {
      "login": "jl24",
      "name": "JooHee Lee",
      "avatar_url": "https://avatars1.githubusercontent.com/u/12376696?v=4",
      "profile": "https://github.com/jl24",
      "contributions": [
        "code",
        "bug",
        "doc",
        "ideas",
        "infra",
        "question"
      ]
    },
    {
      "login": "delta-plus",
      "name": "delta-plus",
      "avatar_url": "https://avatars0.githubusercontent.com/u/25730621?v=4",
      "profile": "https://github.com/delta-plus",
      "contributions": [
        "code",
        "bug",
        "doc",
        "ideas",
        "question"
      ]
    },
    {
      "login": "GokuMizuno",
      "name": "Gordon Stangler",
      "avatar_url": "https://avatars0.githubusercontent.com/u/6818565?v=4",
      "profile": "https://github.com/GokuMizuno",
      "contributions": [
        "code",
        "bug",
        "ideas"
      ]
    },
    {
      "login": "brylie",
      "name": "Brylie Christopher Oxley",
      "avatar_url": "https://avatars1.githubusercontent.com/u/17307?v=4",
      "profile": "https://bryliechristopheroxley.info",
      "contributions": [
        "code",
        "bug",
        "projectManagement",
        "review",
        "doc",
        "infra",
        "maintenance"
      ]
    },
    {
      "login": "dborstelmann",
      "name": "Dan Borstelmann",
      "avatar_url": "https://avatars1.githubusercontent.com/u/6558873?v=4",
      "profile": "https://github.com/dborstelmann",
      "contributions": [
        "code",
        "bug",
        "infra",
        "ideas"
      ]
    },
    {
      "login": "DCalliet",
      "name": "Darius Calliet",
      "avatar_url": "https://avatars0.githubusercontent.com/u/6856645?v=4",
      "profile": "https://github.com/DCalliet",
      "contributions": [
        "code",
        "bug",
        "ideas"
      ]
    },
    {
      "login": "tractaylor",
      "name": "Trac Taylor",
      "avatar_url": "https://avatars0.githubusercontent.com/u/5148702?v=4",
      "profile": "https://github.com/tractaylor",
      "contributions": [
        "code",
        "bug",
        "ideas"
      ]
    },
    {
      "login": "tomjohnhall",
      "name": "Tom John Hall",
      "avatar_url": "https://avatars0.githubusercontent.com/u/21244070?v=4",
      "profile": "http://dev.tomjohnhall.com/",
      "contributions": [
        "code"
      ]
    },
    {
      "login": "jstrang",
      "name": "Jake Strang",
      "avatar_url": "https://avatars2.githubusercontent.com/u/9824957?v=4",
      "profile": "https://github.com/jstrang",
      "contributions": [
        "code"
      ]
    },
    {
      "login": "danielgrijalva",
      "name": "Daniel Grijalva",
      "avatar_url": "https://avatars1.githubusercontent.com/u/11547406?v=4",
      "profile": "https://github.com/danielgrijalva",
      "contributions": [
        "code"
      ]
    },
    {
      "login": "g1stavo",
      "name": "Gustavo",
      "avatar_url": "https://avatars1.githubusercontent.com/u/22722936?v=4",
      "profile": "https://g1stavo.github.io/",
      "contributions": [
        "code"
      ]
    },
    {
      "login": "pscheid2",
      "name": "Paul Scheid",
      "avatar_url": "https://avatars0.githubusercontent.com/u/6983738?v=4",
      "profile": "https://github.com/pscheid2",
      "contributions": [
        "code",
        "ideas",
        "question"
      ]
    },
    {
      "login": "terrencetuy",
      "name": "terrencetuy",
      "avatar_url": "https://avatars3.githubusercontent.com/u/13714060?v=4",
      "profile": "https://github.com/terrencetuy",
      "contributions": [
        "code"
      ]
    },
    {
      "login": "JonanOribe",
      "name": "Jon Ander Oribe",
      "avatar_url": "https://avatars1.githubusercontent.com/u/11914201?v=4",
      "profile": "https://github.com/JonanOribe",
      "contributions": [
        "code",
        "bug"
      ]
    },
    {
      "login": "shaunak-gupta",
      "name": "Shaunak",
      "avatar_url": "https://avatars1.githubusercontent.com/u/2604602?v=4",
      "profile": "https://github.com/shaunak-gupta",
      "contributions": [
        "code"
      ]
    },
    {
      "login": "dlarner3194",
      "name": "Daniel Larner",
      "avatar_url": "https://avatars2.githubusercontent.com/u/17296992?v=4",
      "profile": "https://github.com/dlarner3194",
      "contributions": [
        "code"
      ]
    },
    {
      "login": "darcymeyer",
      "name": "Darcy Meyer",
      "avatar_url": "https://avatars2.githubusercontent.com/u/15186598?v=4",
      "profile": "https://github.com/darcymeyer",
      "contributions": [
        "code"
      ]
    },
    {
      "login": "Jazriel",
      "name": "Javier Martínez",
      "avatar_url": "https://avatars1.githubusercontent.com/u/9085893?v=4",
      "profile": "https://github.com/Jazriel",
      "contributions": [
        "code"
      ]
    },
    {
      "login": "therohitramesh",
      "name": "Rohit Ramesh",
      "avatar_url": "https://avatars0.githubusercontent.com/u/20316398?v=4",
      "profile": "https://github.com/therohitramesh",
      "contributions": [
        "code"
      ]
    },
    {
      "login": "richifuentes",
      "name": "richifuentes",
      "avatar_url": "https://avatars2.githubusercontent.com/u/9931749?v=4",
      "profile": "https://github.com/richifuentes",
      "contributions": [
        "bug",
        "question",
        "ideas"
      ]
    },
    {
      "login": "alecxvs",
      "name": "Alec Sears",
      "avatar_url": "https://avatars2.githubusercontent.com/u/513932?v=4",
      "profile": "https://github.com/alecxvs",
      "contributions": [
        "bug"
      ]
    },
    {
      "login": "Shreyas4991",
      "name": "Shrys",
      "avatar_url": "https://avatars3.githubusercontent.com/u/4014341?v=4",
      "profile": "https://github.com/Shreyas4991",
      "contributions": [
        "ideas",
        "bug"
      ]
<<<<<<< HEAD
=======
    },
    {
      "login": "SunflowerPKU",
      "name": "Xin Tan",
      "avatar_url": "https://avatars3.githubusercontent.com/u/23006864?v=4",
      "profile": "https://github.com/SunflowerPKU",
      "contributions": [
        "userTesting"
      ]
    },
    {
      "login": "jgbmattos",
      "name": "jgbmattos",
      "avatar_url": "https://avatars0.githubusercontent.com/u/10090364?v=4",
      "profile": "https://github.com/jgbmattos",
      "contributions": [
        "userTesting"
      ]
    },
    {
      "login": "torabshaikh",
      "name": "Torab Shaikh",
      "avatar_url": "https://avatars0.githubusercontent.com/u/18557453?v=4",
      "profile": "https://github.com/torabshaikh",
      "contributions": [
        "code"
      ]
    },
    {
      "login": "CaioSR",
      "name": "Caio Shimada Rabello",
      "avatar_url": "https://avatars1.githubusercontent.com/u/26325211?v=4",
      "profile": "https://github.com/CaioSR",
      "contributions": [
        "code"
      ]
    },
    {
      "login": "umr55766",
      "name": "UMAIR MOHAMMAD",
      "avatar_url": "https://avatars0.githubusercontent.com/u/16179313?v=4",
      "profile": "https://in.linkedin.com/in/umr55766",
      "contributions": [
        "code"
      ]
    },
    {
      "login": "HushOv",
      "name": "Hush",
      "avatar_url": "https://avatars2.githubusercontent.com/u/36056305?v=4",
      "profile": "https://github.com/HushOv",
      "contributions": [
        "code",
        "doc"
      ]
    },
    {
      "login": "JDRanpariya",
      "name": "JDRanpariya",
      "avatar_url": "https://avatars3.githubusercontent.com/u/51157407?v=4",
      "profile": "https://github.com/JDRanpariya",
      "contributions": [
        "doc",
        "code"
      ]
    },
    {
      "login": "Di-ref",
      "name": "Di-ref",
      "avatar_url": "https://avatars1.githubusercontent.com/u/61465302?v=4",
      "profile": "https://github.com/Di-ref",
      "contributions": [
        "code"
      ]
    },
    {
      "login": "BrianPainter",
      "name": "Brian Painter",
      "avatar_url": "https://avatars2.githubusercontent.com/u/1342663?v=4",
      "profile": "https://github.com/BrianPainter",
      "contributions": [
        "code"
      ]
    },
    {
      "login": "AnkanDas22",
      "name": "Ankan Das",
      "avatar_url": "https://avatars1.githubusercontent.com/u/30185594?v=4",
      "profile": "https://github.com/AnkanDas22",
      "contributions": [
        "doc"
      ]
    },
    {
      "login": "gteti",
      "name": "gteti",
      "avatar_url": "https://avatars1.githubusercontent.com/u/51110452?v=4",
      "profile": "https://github.com/gteti",
      "contributions": [
        "doc"
      ]
    },
    {
      "login": "harsha0609",
      "name": "Harsha Vardhan",
      "avatar_url": "https://avatars.githubusercontent.com/u/24893016?v=4",
      "profile": "https://github.com/harsha0609",
      "contributions": [
        "code"
      ]
    },
    {
      "login": "obafemiolorungbon",
      "name": "Obafemi Joseph Olorungbon",
      "avatar_url": "https://avatars.githubusercontent.com/u/62023238?v=4",
      "profile": "https://github.com/obafemiolorungbon",
      "contributions": [
        "code"
      ]
    },
    {
      "login": "tberm",
      "name": "tberm",
      "avatar_url": "https://avatars.githubusercontent.com/u/49910363?v=4",
      "profile": "https://github.com/tberm",
      "contributions": [
        "code"
      ]
    },
    {
      "login": "PyDrummer",
      "name": "Anthony B.",
      "avatar_url": "https://avatars.githubusercontent.com/u/62918152?v=4",
      "profile": "https://github.com/PyDrummer",
      "contributions": [
        "code"
      ]
    },
    {
      "login": "fardeenes7",
      "name": "Md. Fardeen Ehsan Shawon",
      "avatar_url": "https://avatars.githubusercontent.com/u/43882976?v=4",
      "profile": "http://facebook.com/fardeen.es7",
      "contributions": [
        "doc"
      ]
    },
    {
      "login": "eltociear",
      "name": "Ikko Ashimine",
      "avatar_url": "https://avatars.githubusercontent.com/u/22633385?v=4",
      "profile": "https://bandism.net/",
      "contributions": [
        "code"
      ]
    },
    {
      "login": "abhiprojectz",
      "name": "Abhi ",
      "avatar_url": "https://avatars.githubusercontent.com/u/64596494?v=4",
      "profile": "https://github.com/abhiprojectz",
      "contributions": [
        "code"
      ]
    },
    {
      "login": "North15",
      "name": "Jacob North",
      "avatar_url": "https://avatars.githubusercontent.com/u/34386437?v=4",
      "profile": "http://jacob-north.com",
      "contributions": [
        "code"
      ]
    },
    {
      "login": "loukikstudent",
      "name": "Loukik Bhangale",
      "avatar_url": "https://avatars.githubusercontent.com/u/35080655?v=4",
      "profile": "https://github.com/loukikstudent",
      "contributions": [
        "code"
      ]
    },
    {
      "login": "Swanand01",
      "name": "Swanand01",
      "avatar_url": "https://avatars.githubusercontent.com/u/75439077?v=4",
      "profile": "https://github.com/Swanand01",
      "contributions": [
        "code"
      ]
    },
    {
      "login": "a7madnassar",
      "name": "Ahmed Nassar",
      "avatar_url": "https://avatars.githubusercontent.com/u/2473403?v=4",
      "profile": "https://github.com/a7madnassar",
      "contributions": [
        "code",
        "infra"
      ]
    },
    {
      "login": "jithenshriyan",
      "name": "Jithen Shriyan",
      "avatar_url": "https://avatars.githubusercontent.com/u/67240543?v=4",
      "profile": "https://github.com/jithenshriyan",
      "contributions": [
        "code"
      ]
    },
    {
      "login": "danger-ahead",
      "name": "Shourya Shikhar",
      "avatar_url": "https://avatars.githubusercontent.com/u/55531939?v=4",
      "profile": "http://www.linkedin.com/in/shourya-shikhar",
      "contributions": [
        "doc"
      ]
    },
    {
      "login": "max1204",
      "name": "max1204",
      "avatar_url": "https://avatars.githubusercontent.com/u/20409353?v=4",
      "profile": "https://github.com/max1204",
      "contributions": [
        "code"
      ]
    },
    {
      "login": "soumallyadev07",
      "name": "Soumallya Dev",
      "avatar_url": "https://avatars.githubusercontent.com/u/55331884?v=4",
      "profile": "https://soumallyadev.live",
      "contributions": [
        "code"
      ]
    },
    {
      "login": "NdagiStanley",
      "name": "Stanley Ndagi",
      "avatar_url": "https://avatars.githubusercontent.com/u/15629602?v=4",
      "profile": "https://stanmd.tk",
      "contributions": [
        "doc"
      ]
    },
    {
      "login": "shashankks0987",
      "name": "Shashank KS",
      "avatar_url": "https://avatars.githubusercontent.com/u/47640763?v=4",
      "profile": "https://github.com/shashankks0987",
      "contributions": [
        "code"
      ]
    },
    {
      "login": "Floyd-Droid",
      "name": "Jourdon Floyd",
      "avatar_url": "https://avatars.githubusercontent.com/u/67757904?v=4",
      "profile": "https://github.com/Floyd-Droid",
      "contributions": [
        "doc"
      ]
    },
    {
      "login": "jabrielcjones",
      "name": "Jabriel Jones",
      "avatar_url": "https://avatars.githubusercontent.com/u/32472383?v=4",
      "profile": "https://github.com/jabrielcjones",
      "contributions": [
        "code"
      ]
    },
    {
      "login": "dummy26",
      "name": "Aniket Banyal",
      "avatar_url": "https://avatars.githubusercontent.com/u/40134444?v=4",
      "profile": "https://github.com/dummy26",
      "contributions": [
        "doc",
        "code"
      ]
    },
    {
      "login": "Shadyaobuya",
      "name": "Shadyaobuya",
      "avatar_url": "https://avatars.githubusercontent.com/u/79209638?v=4",
      "profile": "https://github.com/Shadyaobuya",
      "contributions": [
        "code"
      ]
    },
    {
      "login": "Anshu-jindal",
      "name": "Anshu Jindal",
      "avatar_url": "https://avatars.githubusercontent.com/u/62394488?v=4",
      "profile": "https://anshu-jindal.github.io/portfolio1/",
      "contributions": [
        "doc"
      ]
    },
    {
      "login": "wassafshahzad",
      "name": "wassaf shahzad",
      "avatar_url": "https://avatars.githubusercontent.com/u/25094157?v=4",
      "profile": "https://github.com/wassafshahzad",
      "contributions": [
        "code",
        "test",
        "infra"
      ]
    },
    {
      "login": "mharyam",
      "name": "Maryam Yusuf",
      "avatar_url": "https://avatars.githubusercontent.com/u/21172249?v=4",
      "profile": "https://github.com/mharyam",
      "contributions": [
        "code"
      ]
    },
    {
      "login": "AbhijithGanesh",
      "name": "Abhijith Ganesh",
      "avatar_url": "https://avatars.githubusercontent.com/u/67182544?v=4",
      "profile": "https://abhijithganesh.github.io",
      "contributions": [
        "code",
        "projectManagement",
        "doc",
        "bug"
      ]
    },
    {
      "login": "vishalda",
      "name": "Vishal D A",
      "avatar_url": "https://avatars.githubusercontent.com/u/67089703?v=4",
      "profile": "https://linktr.ee/Vishal_D_A",
      "contributions": [
        "code",
        "content",
        "translation"
      ]
    },
    {
      "login": "Germlord",
      "name": "Steven Hitchcock",
      "avatar_url": "https://avatars.githubusercontent.com/u/34950441?v=4",
      "profile": "https://github.com/Germlord",
      "contributions": [
        "code"
      ]
    },
    {
      "login": "gorkemarslan",
      "name": "gorkemarslan",
      "avatar_url": "https://avatars.githubusercontent.com/u/16780927?v=4",
      "profile": "https://github.com/gorkemarslan",
      "contributions": [
        "code",
        "test"
      ]
    },
    {
      "login": "alanCalvillo-Wizeline",
      "name": "Alan Calvillo",
      "avatar_url": "https://avatars.githubusercontent.com/u/72406611?v=4",
      "profile": "https://github.com/alanCalvillo-Wizeline",
      "contributions": [
        "review"
      ]
    },
    {
      "login": "anurag629",
      "name": "Anurag verma",
      "avatar_url": "https://avatars.githubusercontent.com/u/78868769?v=4",
      "profile": "https://github.com/anurag629",
      "contributions": [
        "code"
      ]
    },
    {
      "login": "znhv",
      "name": "Boris Zhenikhov",
      "avatar_url": "https://avatars.githubusercontent.com/u/14875990?v=4",
      "profile": "https://github.com/znhv",
      "contributions": [
        "code"
      ]
    },
    {
      "login": "ssm0801",
      "name": "Sudhanshu Motewar",
      "avatar_url": "https://avatars.githubusercontent.com/u/46257802?v=4",
      "profile": "https://github.com/ssm0801",
      "contributions": [
        "review"
      ]
    },
    {
      "login": "adityamittl",
      "name": "Aditya Mittal",
      "avatar_url": "https://avatars.githubusercontent.com/u/76921082?v=4",
      "profile": "https://github.com/adityamittl",
      "contributions": [
        "code"
      ]
    },
    {
      "login": "earthprelude",
      "name": "prelude",
      "avatar_url": "https://avatars.githubusercontent.com/u/75330343?v=4",
      "profile": "https://github.com/earthprelude",
      "contributions": [
        "code"
      ]
    },
    {
      "login": "SimonDamberg",
      "name": "Simon Damberg",
      "avatar_url": "https://avatars.githubusercontent.com/u/49840909?v=4",
      "profile": "https://github.com/SimonDamberg",
      "contributions": [
        "code"
      ]
    },
    {
      "login": "samr1ddh1",
      "name": "Samriddhi B",
      "avatar_url": "https://avatars.githubusercontent.com/u/52720626?v=4",
      "profile": "https://samr1ddh1.github.io",
      "contributions": [
        "code"
      ]
>>>>>>> 72b26b66
    }
  ],
  "contributorsPerLine": 7,
  "projectName": "OpenCiviWiki",
  "projectOwner": "CiviWiki",
  "repoType": "github",
  "repoHost": "https://github.com"
}<|MERGE_RESOLUTION|>--- conflicted
+++ resolved
@@ -305,8 +305,6 @@
         "ideas",
         "bug"
       ]
-<<<<<<< HEAD
-=======
     },
     {
       "login": "SunflowerPKU",
@@ -742,7 +740,6 @@
       "contributions": [
         "code"
       ]
->>>>>>> 72b26b66
     }
   ],
   "contributorsPerLine": 7,
