Django==3.2.4
django-cors-headers==3.7.0
django-extensions==3.1.3
djangorestframework==3.12.4
django-notifications-hq==1.6.0
django-storages==1.11.1

whitenoise==5.2.0
celery==5.0.0
coreapi==2.3.3
psycopg2-binary==2.8.6
Pillow==7.2.0
requests==2.25.1
django-taggit==1.4.0

# Packages for development/testing
<<<<<<< HEAD
coverage==4.5.3
flake8==3.4.1
mock==4.0.3
=======
coverage==5.5
flake8==3.9.2
mock==2.0.0
>>>>>>> 7f9afb49
aloe==0.1.19

# Packages for production
gunicorn==20.1.0
honcho==1.0.1<|MERGE_RESOLUTION|>--- conflicted
+++ resolved
@@ -14,15 +14,9 @@
 django-taggit==1.4.0
 
 # Packages for development/testing
-<<<<<<< HEAD
-coverage==4.5.3
-flake8==3.4.1
 mock==4.0.3
-=======
 coverage==5.5
 flake8==3.9.2
-mock==2.0.0
->>>>>>> 7f9afb49
 aloe==0.1.19
 
 # Packages for production
