import json

from django.http import HttpResponseRedirect
from django.template.response import TemplateResponse
from django.contrib.auth.models import User
from api.models import Category, Account, Topic

from legislation import sunlightapi as sun
from utils.custom_decorators import beta_blocker, login_required

def base_view(request):
	if not request.user.is_authenticated():
		return TemplateResponse(request, 'static_templates/landing.html', {})

	a = Account.objects.get(user=request.user)
	if not a.beta_access:
		return HttpResponseRedirect('/beta')
	return TemplateResponse(request, 'feed.html', {})
<<<<<<< HEAD



@login_required
@beta_blocker
def user_profile(request, username=None):
	if not username:
		user = request.user
	else:
		try:
			user = User.objects.get(username=username)
		except User.DoesNotExist:
			return HttpResponseRedirect('/404')

	a = Account.objects.get(user=user)
	friend_data_dictionary = Account.objects.friends(a)

	result = dict(friends=friend_data_dictionary['friends'],
				  requests=friend_data_dictionary['requests'],
				  profile=Account.objects.summarize(a),
				  bills=sun.get_bill_information(a))

	return TemplateResponse(request, 'account.html', {'result': json.dumps(result)})
=======



@login_required
@beta_blocker
def user_profile(request, username=None):
	if not username:
		user = request.user
	else:
		try:
			user = User.objects.get(username=username)
		except User.DoesNotExist:
			return HttpResponseRedirect('/404')

	a = Account.objects.get(user=user)
	friend_data_dictionary = Account.objects.friends(a)

	result = dict(friends=friend_data_dictionary['friends'],
				  requests=friend_data_dictionary['requests'],
				  profile=Account.objects.summarize(a),
				  bills=sun.get_bill_information(a))

	return TemplateResponse(request, 'account.html', {'result': json.dumps(result)})


@login_required
@beta_blocker
def issue_thread(request, thread_id=None):
    if not thread_id:
        return HttpResponseRedirect('/404')

    # t = Thread.objects.get(id=thread_id)

    return TemplateResponse(request, 'thread.html', {'thread_id': thread_id})
>>>>>>> 64509659

@login_required
@beta_blocker
def create_group(request):
	return TemplateResponse(request, 'newgroup.html', {})

@login_required
@beta_blocker
def dbview(request):
	result = [{'id': c.id, 'name': c.name} for c in Category.objects.all()]

	return TemplateResponse(request, 'dbview.html', {'result': json.dumps(result)})

@login_required
@beta_blocker
def add_civi(request):
	categories = [{'id': c.id, 'name': c.name} for c in Category.objects.all()]
	topics = [{'id': c.id, 'topic': c.topic} for c in Topic.objects.all()]

	return TemplateResponse(request, 'add_civi.html', {'categories': json.dumps(categories), 'topics': json.dumps(topics)})

def login_view(request):
	if request.user.is_authenticated():
		return HttpResponseRedirect('/')

	return TemplateResponse(request, 'login.html', {})

def beta_view(request):
	return TemplateResponse(request, 'beta_blocker.html', {})

def declaration(request):
	return TemplateResponse(request, 'declaration.html', {})

def landing_view(request):
	return TemplateResponse(request, 'static_templates/landing.html', {})

def how_it_works_view(request):
	return TemplateResponse(request, 'static_templates/how_it_works.html', {})

def about_view(request):
	return TemplateResponse(request, 'static_templates/about.html', {})

def support_us_view(request):
	return TemplateResponse(request, 'static_templates/support_us.html', {})

def does_not_exist(request):
	return TemplateResponse(request, 'base/404.html', {})<|MERGE_RESOLUTION|>--- conflicted
+++ resolved
@@ -16,32 +16,6 @@
 	if not a.beta_access:
 		return HttpResponseRedirect('/beta')
 	return TemplateResponse(request, 'feed.html', {})
-<<<<<<< HEAD
-
-
-
-@login_required
-@beta_blocker
-def user_profile(request, username=None):
-	if not username:
-		user = request.user
-	else:
-		try:
-			user = User.objects.get(username=username)
-		except User.DoesNotExist:
-			return HttpResponseRedirect('/404')
-
-	a = Account.objects.get(user=user)
-	friend_data_dictionary = Account.objects.friends(a)
-
-	result = dict(friends=friend_data_dictionary['friends'],
-				  requests=friend_data_dictionary['requests'],
-				  profile=Account.objects.summarize(a),
-				  bills=sun.get_bill_information(a))
-
-	return TemplateResponse(request, 'account.html', {'result': json.dumps(result)})
-=======
-
 
 
 @login_required
@@ -75,7 +49,7 @@
     # t = Thread.objects.get(id=thread_id)
 
     return TemplateResponse(request, 'thread.html', {'thread_id': thread_id})
->>>>>>> 64509659
+
 
 @login_required
 @beta_blocker
