--- conflicted
+++ resolved
@@ -99,12 +99,7 @@
 python manage.py collectstatic
 ```
 
-<<<<<<< HEAD
-
 ### Create a super user
-=======
-### Create super user
->>>>>>> 29ab1252
 
 You will need a super user to log in and manage CiviWiki:
 
