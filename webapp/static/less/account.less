@import 'base';

<<<<<<< HEAD
@vote-green: #40C598;
@vote-red: #cc5856;
=======
>>>>>>> 61bfa136
html {
    overflow: hidden;
}
<<<<<<< HEAD
body {
    background-color: #fbfafc;
}

.floaty {
    z-index: 100; // Temporary fix for now
}
.big-image-cropper{
    border: 5px solid white;
    width: 171px;
    height: 171px;
    overflow: hidden;
    border-radius: 50%;
}
.image-cropper {
    width: 120px;
    height: 120px;
    overflow: hidden;
    border-radius: 50%;


=======
>>>>>>> 61bfa136

#account {
    .account-tabs {
        .tabs .tab a {
            color: @purple;
        }

<<<<<<< HEAD
        .civi-card{
            display: inline-block;
            // margin: 20px 0 0 5px;

            .civi-header-account {
                cursor: pointer;
                border-bottom: 1px solid #ddd;
                border-top-left-radius: 2px;
                border-top-right-radius: 2px;
                padding: 12px 20px 4px 20px;
                margin-bottom: 10px;
                background-color: @barely-not-white;

                .civi-title-outer {
                    display: inline-block;
                    vertical-align: middle;

                    .civi-type {
                        font-size: 12px;
                        font-weight: 300;
                        text-transform: uppercase;
                    }

                    .civi-title {
                        font-weight: 500;
                    }
                }
            }
            .rating{
                width: 200px;
                height: 43px;
                display: inline-block;
                text-align:center;
                overflow: hidden;
                border: solid 1px #dddddd;
                border-radius: 2px;
                vertical-align: top;
                .rating-box{
                    display: inline-block;
                    text-align:center;
                    width: 30px;
                    vertical-align: top;
                    .vote-icon{
                        i {
                            font-size:10px;
                            line-height: 20px;
                            vertical-align: top;
                        }
                    }
                    .double-icon{
                        i {
                            font-size:10px;
                            line-height: 16px;
                            letter-spacing: -2px;
                        }
                        .double-icon-1{
                            vertical-align: middle;
                        }
                        .double-icon-2{
                            vertical-align: top;
                        }
                    }
                    .rating-score{
                        font-size: 14px;
                        line-height: 18px;
                        font-weight: 700;
                        color: @light-purple;
                    }
                    .rating-percent{
                        font-size: 16px;
                        font-weight: 700;
                        color: @light-purple;
                        .percent {
                            color: @lightish-gray;
                            font-size: .75em;
                        }
                    }
                    .r-0{
                        color: @vote-red;
                    }
                    .r-1{
                        color: @vote-red;
                    }
                    .r-2{
                        color: @lightish-gray;
                    }
                    .r-3{
                        color: @vote-green;
                    }
                    .r-4{
                        color: @vote-green;
                    }
                    .rating-name{
                        font-size: 8px;
                        text-transform: uppercase;
                        color: @gray;
                        line-height: 1;
                        vertical-align: middle;
                        text-align:center;
                    }
                }

            }
=======
        .tabs .indicator {
            background-color: @purple;
>>>>>>> 61bfa136
        }
    }
}<|MERGE_RESOLUTION|>--- conflicted
+++ resolved
@@ -1,14 +1,12 @@
 @import 'base';
 
-<<<<<<< HEAD
 @vote-green: #40C598;
 @vote-red: #cc5856;
-=======
->>>>>>> 61bfa136
+
 html {
     overflow: hidden;
 }
-<<<<<<< HEAD
+
 body {
     background-color: #fbfafc;
 }
@@ -30,8 +28,6 @@
     border-radius: 50%;
 
 
-=======
->>>>>>> 61bfa136
 
 #account {
     .account-tabs {
@@ -39,7 +35,7 @@
             color: @purple;
         }
 
-<<<<<<< HEAD
+
         .civi-card{
             display: inline-block;
             // margin: 20px 0 0 5px;
@@ -143,10 +139,6 @@
                 }
 
             }
-=======
-        .tabs .indicator {
-            background-color: @purple;
->>>>>>> 61bfa136
         }
     }
 }