--- conflicted
+++ resolved
@@ -145,15 +145,13 @@
     border-bottom: 1px solid @yellow !important;
     box-shadow: 0 1px 0 0 @yellow !important;
 }
-<<<<<<< HEAD
-.white-background-input-field input.valid, .white-background-input-field textarea.valid  {
-=======
+
 .white-background-input-field textarea.invalid {
     border-bottom: 1px solid @yellow !important;
     box-shadow: 0 1px 0 0 @yellow !important;
 }
-.white-background-input-field input.valid {
->>>>>>> 61bfa136
+
+.white-background-input-field input.valid, .white-background-input-field textarea.valid  {
     border-bottom: 1px solid @purple !important;
     box-shadow: 0 1px 0 0 @purple !important;
 }
